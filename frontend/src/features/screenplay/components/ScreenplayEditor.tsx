import React, { useState, useEffect, useRef, useCallback, useMemo } from 'react';
<<<<<<< HEAD
import {
  Sun, Moon
} from 'lucide-react';

import { ScreenplayCoordinator } from '@shared/ScreenplayCoordinator';
import { getFormatStyles } from '@shared/formatStyles';
import { customStylesManager, CustomStyle } from '@shared/CustomStylesManager';


import ClipboardToolbar from './ClipboardToolbar';
import FontToolbar from './FontToolbar';
import ParagraphToolbar from './ParagraphToolbar';
import StylesToolbar from './StylesToolbar';
import EditingToolbar from './EditingToolbar';
=======
import { Sun, Moon } from 'lucide-react';

import ClipboardModule from '../modules/ClipboardModule';
import FontModule from '../modules/FontModule';
import ParagraphModule from '../modules/ParagraphModule';
import StylesModule from '../modules/StylesModule';
import EditingModule from '../modules/EditingModule';

import { ScreenplayCoordinator } from '@shared/ScreenplayCoordinator';
import { getFormatStyles } from '@shared/formatStyles';
import {
  applyCapturedFormatting,
  captureFormatting,
  getEditorSelection,
  type CapturedFormatting,
} from '@/features/screenplay/utils/editorCommands';
>>>>>>> 5d2902a6

// ============================================================================
// Constants & Components
// ============================================================================
const PIXELS_PER_CM = 37.7952755906;

interface RulerProps {
  orientation?: 'horizontal' | 'vertical';
  isDarkMode: boolean;
}

<<<<<<< HEAD
const Ruler: React.FC<RulerProps> = ({ orientation = 'horizontal', isDarkMode }) => {
=======
const Ruler = ({ orientation = 'horizontal', isDarkMode }: RulerProps) => {
>>>>>>> 5d2902a6
  const length = orientation === 'horizontal' ? 21 * PIXELS_PER_CM : 29.7 * PIXELS_PER_CM;
  const lengthInCm = Math.floor(orientation === 'horizontal' ? 21 : 29.7);
  const numbers = Array.from({ length: lengthInCm }, (_, i) => {
    const style = orientation === 'horizontal'
      ? { right: `${(i + 1) * PIXELS_PER_CM}px`, transform: 'translateX(50%)' }
      : { top: `${(i + 1) * PIXELS_PER_CM}px`, transform: 'translateY(-50%)' };
    return <span key={i} className="ruler-number" style={style}>{i + 1}</span>;
  });
  return <div className={`ruler-container ${orientation} ${isDarkMode ? 'dark' : ''}`}>{numbers}</div>;
};

// ============================================================================
// Main ScreenplayEditor Component
// ============================================================================
const ScreenplayEditor = () => {
  // State and Refs
  const editorRef = useRef<HTMLDivElement>(null);
  const [isDarkMode, setIsDarkMode] = useState(false);
  const [selectedFont, setSelectedFont] = useState('Amiri');
  const [selectedSize, setSelectedSize] = useState('12pt');
  const [documentStats, setDocumentStats] = useState({ pages: 1, words: 0 });
<<<<<<< HEAD
  const [isFormatPainterActive, setFormatPainterActive] = useState(false);
  const [copiedStyle, setCopiedStyle] = useState<CSSStyleDeclaration | null>(null);
  const [showFormatting, setShowFormatting] = useState(false);
  const [customStyles, setCustomStyles] = useState<CustomStyle[]>(customStylesManager.getAllStyles());


=======
  const [capturedFormatting, setCapturedFormatting] = useState<CapturedFormatting | null>(null);
  const [showFormattingMarks, setShowFormattingMarks] = useState(false);
>>>>>>> 5d2902a6
  const layoutTimeoutRef = useRef<NodeJS.Timeout | null>(null);

  const coordinator = useMemo(() => new ScreenplayCoordinator((type, font, size) => getFormatStyles(type, font, size)), []);
  
  const copyStyleFromSelection = () => {
    const selection = window.getSelection();
    if (selection && selection.rangeCount > 0) {
      const range = selection.getRangeAt(0);
      const parentElement = range.commonAncestorContainer.parentElement;
      if (parentElement) {
        setCopiedStyle(window.getComputedStyle(parentElement));
        return true;
      }
    }
    return false;
  };

  const applyStyleToSelection = (style: CSSStyleDeclaration) => {
    const selection = window.getSelection();
    if (!selection || selection.rangeCount === 0 || !style) return;

    const range = selection.getRangeAt(0);
    const selectedText = range.toString();
    if (!selectedText) return;

    const span = document.createElement('span');
    span.style.cssText = style.cssText;
    span.appendChild(range.extractContents());
    range.insertNode(span);
  };
  
  const handleFormatPainterToggle = (active: boolean) => {
    if (active) {
      if(copyStyleFromSelection()) {
          setFormatPainterActive(true);
      } else {
          setFormatPainterActive(false);
      }
    } else {
      setFormatPainterActive(false);
      setCopiedStyle(null);
    }
  };
  
  const handleShowFormattingToggle = (show: boolean) => {
    setShowFormatting(show);
  };

  const handleStylesUpdate = () => {
    setCustomStyles(customStylesManager.getAllStyles());
  };


  const handleEditorMouseUp = () => {
    if (isFormatPainterActive && copiedStyle) {
      applyStyleToSelection(copiedStyle);
      setFormatPainterActive(false);
      setCopiedStyle(null);
    }
  };


  const updateStats = useCallback((pageCount: number) => {
    if (editorRef.current) {
      const text = editorRef.current.innerText || '';
      const words = text.trim().split(/\s+/).filter(Boolean).length;
      setDocumentStats({ pages: pageCount, words });
    }
  }, []);

  const layoutAndPaginate = useCallback(() => {
    if (!editorRef.current) return;
    const editor = editorRef.current;

    editor.querySelectorAll('.page-break').forEach(el => el.remove());

    const A4_HEIGHT_CM = 29.7;
    const TOP_MARGIN_CM = 1.9;
    const BOTTOM_MARGIN_CM = 1.9;
    const AVAILABLE_HEIGHT_CM = A4_HEIGHT_CM - TOP_MARGIN_CM - BOTTOM_MARGIN_CM;
    
    const tempDiv = document.createElement('div');
    tempDiv.style.position = 'absolute';
    tempDiv.style.height = `${AVAILABLE_HEIGHT_CM}cm`;
    document.body.appendChild(tempDiv);
    const AVAILABLE_HEIGHT_PX = tempDiv.clientHeight;
    document.body.removeChild(tempDiv);

    let currentPageHeight = 0;
    let pageCounter = 1;
    const children = Array.from(editor.children);

    for (const child of children) {
      const el = child as HTMLElement;
      if (el.classList.contains('page-break')) continue;

      const style = window.getComputedStyle(el);
      const marginTop = parseFloat(style.marginTop);
      const marginBottom = parseFloat(style.marginBottom);
      const elementHeight = el.offsetHeight + marginTop + marginBottom;

      if (currentPageHeight + elementHeight > AVAILABLE_HEIGHT_PX) {
        const pageBreak = document.createElement('div');
        pageBreak.className = 'page-break';
        pageBreak.setAttribute('data-page-number', `${pageCounter + 1}`);
        
        editor.insertBefore(pageBreak, el);
        
        pageCounter++;
        currentPageHeight = elementHeight;
      } else {
        currentPageHeight += elementHeight;
      }
    }

    updateStats(pageCounter);
  }, [updateStats]);

  const processImportedScript = useCallback(
    (textData: string) => {
      if (!textData || !editorRef.current) return;

      const editor = editorRef.current;
      const lines = textData.split('\n');
      const { results } = coordinator.processScript(lines);
      const formattedHTML = results.map(r => r.html).join('');

      const selection = getEditorSelection(editor);

      if (selection) {
        const { selection: activeSelection, range } = selection;
        range.deleteContents();
        const template = document.createElement('div');
        template.innerHTML = formattedHTML;
        const fragment = document.createDocumentFragment();
        while (template.firstChild) {
          fragment.appendChild(template.firstChild);
        }
        range.insertNode(fragment);
        activeSelection.collapseToEnd();
      } else {
        editor.innerHTML = formattedHTML;
      }

      const divs = editor.querySelectorAll('div, span');
      divs.forEach(div => {
        const el = div as HTMLElement;
        if (el.className) {
          const baseClass = el.className.split(' ')[0];
          const styles = getFormatStyles(baseClass, selectedFont, selectedSize);
          Object.assign(el.style, styles);
        }
      });

      layoutAndPaginate();
    },
    [coordinator, selectedFont, selectedSize, layoutAndPaginate]
  );

  const handlePaste = useCallback(
    (e: React.ClipboardEvent<HTMLDivElement>) => {
      e.preventDefault();
      const textData = e.clipboardData.getData('text/plain');
      if (!textData) return;
      processImportedScript(textData);
    },
    [processImportedScript]
  );

  const handleCaptureFormatting = useCallback(() => {
    const captured = captureFormatting(editorRef.current);
    if (captured) {
      setCapturedFormatting(captured);
    }
  }, [editorRef]);

  const handleApplyCapturedFormatting = useCallback(() => {
    if (!capturedFormatting) return;
    applyCapturedFormatting(editorRef.current, capturedFormatting);
    setTimeout(() => layoutAndPaginate(), 0);
  }, [capturedFormatting, editorRef, layoutAndPaginate]);

  useEffect(() => {
    const editor = editorRef.current;
    if (!editor) return;

    const observer = new MutationObserver(() => {
      if (layoutTimeoutRef.current) {
        clearTimeout(layoutTimeoutRef.current);
      }
      layoutTimeoutRef.current = setTimeout(layoutAndPaginate, 300);
    });

    observer.observe(editor, {
      childList: true,
      subtree: true,
      characterData: true,
    });

    return () => {
      observer.disconnect();
      if (layoutTimeoutRef.current) {
        clearTimeout(layoutTimeoutRef.current);
      }
    };
  }, [layoutAndPaginate]);


  return (
    <div className={`flex flex-col h-screen transition-colors duration-300 ${isDarkMode ? 'bg-gray-800' : 'bg-gray-700'}`} dir="rtl">
      <link href="https://fonts.googleapis.com/css2?family=Amiri:wght@400;700&family=Courier+Prime&display=swap" rel="stylesheet" />

      <style dangerouslySetInnerHTML={{ __html: `
        .scroll-container {
            padding: 2rem;
            width: 100%;
            overflow: auto;
            flex-grow: 1;
        }
        .editor-canvas {
            position: relative;
            width: fit-content;
            margin: 0 auto;
            padding-top: 30px; /* Space for horizontal ruler */
            padding-right: 30px; /* Space for vertical ruler */
        }
        .page-background {
          width: 21cm;
          min-height: 29.7cm;
          background: ${isDarkMode ? '#2d3748' : '#ffffff'};
          box-shadow: 0 4px 12px rgba(0,0,0,0.15);
        }
        .page-content {
          outline: none;
          direction: rtl;
          padding: 1.9cm 3.17cm 1.9cm 2.5cm;
          font-family: '${selectedFont}', 'Courier New', monospace;
          font-size: ${selectedSize};
        }
        .page-content.show-formatting > div::after {
          content: '¶';
          color: ${isDarkMode ? '#718096' : '#a0aec0'};
          margin-left: 4px;
        }
        .page-break {
            height: 3.8cm;
            position: relative;
            background-color: ${isDarkMode ? '#1f2937' : '#e5e7eb'};
            margin: 0 -3.17cm 0 -2.5cm;
            box-shadow: 0 4px 12px rgba(0,0,0,0.15), 0 -4px 12px rgba(0,0,0,0.15);
            page-break-before: always;
        }
        .page-break::after {
            content: attr(data-page-number);
            position: absolute;
            bottom: calc(1.9cm - 0.25in);
            left: 2.5cm;
            font-size: 10pt;
            color: ${isDarkMode ? '#9ca3af' : '#4b5563'};
        }
        .ruler-container {
          position: absolute;
          background: ${isDarkMode ? '#4a5568' : '#f7fafc'};
          border: 1px solid ${isDarkMode ? '#2d3748' : '#e2e8f0'};
          box-shadow: 0 1px 3px rgba(0,0,0,0.1);
        }
        .ruler-container.horizontal {
          top: 0;
          right: 30px;
          width: 21cm;
          height: 30px;
        }
        .ruler-container.vertical {
          top: 30px;
          right: 0;
          width: 30px;
          height: 29.7cm;
        }
        .ruler-number {
          position: absolute;
          font-size: 10px;
          color: ${isDarkMode ? '#a0aec0' : '#718096'};
        }
        .ruler-container.horizontal .ruler-number {
          top: 50%;
          transform: translateY(-50%);
        }
        .ruler-container.vertical .ruler-number {
          left: 50%;
          transform: translateX(-50%);
        }
        .page-content[data-show-formatting="true"] div,
        .page-content[data-show-formatting="true"] p,
        .page-content[data-show-formatting="true"] li {
          position: relative;
        }
        .page-content[data-show-formatting="true"] div::after,
        .page-content[data-show-formatting="true"] p::after,
        .page-content[data-show-formatting="true"] li::after {
          content: '¶';
          position: absolute;
          right: -0.8rem;
          top: 50%;
          transform: translateY(-50%);
          color: ${isDarkMode ? '#9ca3af' : '#6b7280'};
          font-size: 0.75rem;
        }
        .page-content .format-match {
          outline: 1px dashed #3b82f6;
          background-color: rgba(59,130,246,0.12);
        }
        .page-content[data-show-formatting="true"] {
          background-image: linear-gradient(rgba(148,163,184,0.15) 1px, transparent 1px);
          background-size: 100% 24px;
        }
      `}} />

      {/* Header */}
<<<<<<< HEAD
       <div className="flex-shrink-0 px-4 py-2 shadow-sm z-30 bg-gray-100 dark:bg-gray-700">
        <div className="flex justify-between items-center mb-2">
            <h1 className="text-lg font-bold" style={{fontFamily: 'Amiri'}}>محرر السيناريو</h1>
            <div className="flex items-center gap-2">
                <button onClick={() => setIsDarkMode(!isDarkMode)} className="p-2 rounded-lg hover:bg-gray-200 dark:hover:bg-gray-600">
                    {isDarkMode ? <Sun size={18} /> : <Moon size={18} />}
                </button>
            </div>
=======
      <div className="flex-shrink-0 px-4 py-2 shadow-sm z-30 bg-gray-100 dark:bg-gray-700">
        <div className="flex items-center justify-between">
          <h1 className="text-lg font-bold" style={{ fontFamily: 'Amiri' }}>
            محرر السيناريو
          </h1>
          <button
            onClick={() => setIsDarkMode(!isDarkMode)}
            className="p-2 rounded-lg hover:bg-gray-200 dark:hover:bg-gray-600"
          >
            {isDarkMode ? <Sun size={18} /> : <Moon size={18} />}
          </button>
        </div>
      </div>

      <div className="flex-shrink-0 border-y border-gray-200/80 dark:border-gray-700/60 bg-gray-50/80 dark:bg-gray-800/80 px-4 py-3 space-y-3">
        <div className="flex flex-wrap items-center justify-end gap-3">
          <ClipboardModule
            editorRef={editorRef}
            onPasteText={processImportedScript}
            onCaptureFormat={handleCaptureFormatting}
            onApplyCapturedFormat={handleApplyCapturedFormatting}
            hasCapturedFormat={Boolean(capturedFormatting)}
          />
          <FontModule
            editorRef={editorRef}
            selectedFont={selectedFont}
            selectedSize={selectedSize}
            onDefaultFontChange={setSelectedFont}
            onDefaultSizeChange={setSelectedSize}
          />
        </div>
        <div className="flex flex-wrap items-center justify-end gap-3">
          <ParagraphModule
            editorRef={editorRef}
            showFormattingMarks={showFormattingMarks}
            onToggleFormattingMarks={(value) => setShowFormattingMarks(value)}
          />
          <StylesModule editorRef={editorRef} />
          <EditingModule editorRef={editorRef} />
>>>>>>> 5d2902a6
        </div>
        <div className="flex flex-row items-center gap-2 overflow-x-auto pb-2">
          <ClipboardToolbar onFormatPainterToggle={handleFormatPainterToggle} isFormatPainterActive={isFormatPainterActive} />
          <div className="border-l h-6 border-gray-300 dark:border-gray-500"></div>
          <FontToolbar />
          <div className="border-l h-6 border-gray-300 dark:border-gray-500"></div>
          <ParagraphToolbar onShowFormattingToggle={handleShowFormattingToggle} showFormatting={showFormatting}/>
          <div className="border-l h-6 border-gray-300 dark:border-gray-500"></div>
          <StylesToolbar onStylesUpdate={handleStylesUpdate} customStyles={customStyles} />
          <div className="border-l h-6 border-gray-300 dark:border-gray-500"></div>
          <EditingToolbar editorRef={editorRef} />
        </div>
      </div>


      {/* Main Content */}
      <div className="scroll-container">
        <div className="editor-canvas">
            <Ruler orientation="horizontal" isDarkMode={isDarkMode} />
            <Ruler orientation="vertical" isDarkMode={isDarkMode} />
            <div className="page-background">
                <div
                    ref={editorRef}
                    contentEditable={true}
                    suppressContentEditableWarning={true}
                    onPaste={handlePaste}
<<<<<<< HEAD
                    onMouseUp={handleEditorMouseUp}
                    className={`page-content ${showFormatting ? 'show-formatting' : ''}`}
=======
                    className="page-content"
                    data-show-formatting={showFormattingMarks}
>>>>>>> 5d2902a6
                    data-testid="screenplay-editor"
                />
            </div>
        </div>
      </div>

      {/* Footer */}
      <div className="flex-shrink-0 px-4 py-1.5 text-sm border-t bg-gray-100 dark:bg-gray-700">
        <span>{documentStats.pages} صفحة</span> | <span>{documentStats.words} كلمة</span>
      </div>
    </div>
  );
};

export default ScreenplayEditor;<|MERGE_RESOLUTION|>--- conflicted
+++ resolved
@@ -1,5 +1,4 @@
 import React, { useState, useEffect, useRef, useCallback, useMemo } from 'react';
-<<<<<<< HEAD
 import {
   Sun, Moon
 } from 'lucide-react';
@@ -14,40 +13,13 @@
 import ParagraphToolbar from './ParagraphToolbar';
 import StylesToolbar from './StylesToolbar';
 import EditingToolbar from './EditingToolbar';
-=======
-import { Sun, Moon } from 'lucide-react';
-
-import ClipboardModule from '../modules/ClipboardModule';
-import FontModule from '../modules/FontModule';
-import ParagraphModule from '../modules/ParagraphModule';
-import StylesModule from '../modules/StylesModule';
-import EditingModule from '../modules/EditingModule';
-
-import { ScreenplayCoordinator } from '@shared/ScreenplayCoordinator';
-import { getFormatStyles } from '@shared/formatStyles';
-import {
-  applyCapturedFormatting,
-  captureFormatting,
-  getEditorSelection,
-  type CapturedFormatting,
-} from '@/features/screenplay/utils/editorCommands';
->>>>>>> 5d2902a6
 
 // ============================================================================
 // Constants & Components
 // ============================================================================
 const PIXELS_PER_CM = 37.7952755906;
 
-interface RulerProps {
-  orientation?: 'horizontal' | 'vertical';
-  isDarkMode: boolean;
-}
-
-<<<<<<< HEAD
-const Ruler: React.FC<RulerProps> = ({ orientation = 'horizontal', isDarkMode }) => {
-=======
-const Ruler = ({ orientation = 'horizontal', isDarkMode }: RulerProps) => {
->>>>>>> 5d2902a6
+const Ruler = ({ orientation = 'horizontal', isDarkMode }) => {
   const length = orientation === 'horizontal' ? 21 * PIXELS_PER_CM : 29.7 * PIXELS_PER_CM;
   const lengthInCm = Math.floor(orientation === 'horizontal' ? 21 : 29.7);
   const numbers = Array.from({ length: lengthInCm }, (_, i) => {
@@ -69,17 +41,12 @@
   const [selectedFont, setSelectedFont] = useState('Amiri');
   const [selectedSize, setSelectedSize] = useState('12pt');
   const [documentStats, setDocumentStats] = useState({ pages: 1, words: 0 });
-<<<<<<< HEAD
   const [isFormatPainterActive, setFormatPainterActive] = useState(false);
   const [copiedStyle, setCopiedStyle] = useState<CSSStyleDeclaration | null>(null);
   const [showFormatting, setShowFormatting] = useState(false);
   const [customStyles, setCustomStyles] = useState<CustomStyle[]>(customStylesManager.getAllStyles());
 
 
-=======
-  const [capturedFormatting, setCapturedFormatting] = useState<CapturedFormatting | null>(null);
-  const [showFormattingMarks, setShowFormattingMarks] = useState(false);
->>>>>>> 5d2902a6
   const layoutTimeoutRef = useRef<NodeJS.Timeout | null>(null);
 
   const coordinator = useMemo(() => new ScreenplayCoordinator((type, font, size) => getFormatStyles(type, font, size)), []);
@@ -198,69 +165,30 @@
     updateStats(pageCounter);
   }, [updateStats]);
 
-  const processImportedScript = useCallback(
-    (textData: string) => {
-      if (!textData || !editorRef.current) return;
-
-      const editor = editorRef.current;
-      const lines = textData.split('\n');
-      const { results } = coordinator.processScript(lines);
-      const formattedHTML = results.map(r => r.html).join('');
-
-      const selection = getEditorSelection(editor);
-
-      if (selection) {
-        const { selection: activeSelection, range } = selection;
-        range.deleteContents();
-        const template = document.createElement('div');
-        template.innerHTML = formattedHTML;
-        const fragment = document.createDocumentFragment();
-        while (template.firstChild) {
-          fragment.appendChild(template.firstChild);
-        }
-        range.insertNode(fragment);
-        activeSelection.collapseToEnd();
-      } else {
-        editor.innerHTML = formattedHTML;
-      }
-
-      const divs = editor.querySelectorAll('div, span');
-      divs.forEach(div => {
+
+  const handlePaste = useCallback((e: React.ClipboardEvent<HTMLDivElement>) => {
+    e.preventDefault();
+    const textData = e.clipboardData.getData('text/plain');
+    if (!textData || !editorRef.current) return;
+    
+    const lines = textData.split('\n');
+    const { results } = coordinator.processScript(lines);
+    const formattedHTML = results.map(r => r.html).join('');
+    
+    editorRef.current.innerHTML = formattedHTML;
+
+    const divs = editorRef.current.querySelectorAll('div, span');
+    divs.forEach(div => {
         const el = div as HTMLElement;
         if (el.className) {
-          const baseClass = el.className.split(' ')[0];
-          const styles = getFormatStyles(baseClass, selectedFont, selectedSize);
-          Object.assign(el.style, styles);
-        }
-      });
-
-      layoutAndPaginate();
-    },
-    [coordinator, selectedFont, selectedSize, layoutAndPaginate]
-  );
-
-  const handlePaste = useCallback(
-    (e: React.ClipboardEvent<HTMLDivElement>) => {
-      e.preventDefault();
-      const textData = e.clipboardData.getData('text/plain');
-      if (!textData) return;
-      processImportedScript(textData);
-    },
-    [processImportedScript]
-  );
-
-  const handleCaptureFormatting = useCallback(() => {
-    const captured = captureFormatting(editorRef.current);
-    if (captured) {
-      setCapturedFormatting(captured);
-    }
-  }, [editorRef]);
-
-  const handleApplyCapturedFormatting = useCallback(() => {
-    if (!capturedFormatting) return;
-    applyCapturedFormatting(editorRef.current, capturedFormatting);
-    setTimeout(() => layoutAndPaginate(), 0);
-  }, [capturedFormatting, editorRef, layoutAndPaginate]);
+            const baseClass = el.className.split(' ')[0];
+            const styles = getFormatStyles(baseClass, selectedFont, selectedSize);
+            Object.assign(el.style, styles);
+        }
+    });
+
+    layoutAndPaginate();
+  }, [coordinator, selectedFont, selectedSize, layoutAndPaginate]);
 
   useEffect(() => {
     const editor = editorRef.current;
@@ -371,34 +299,9 @@
           left: 50%;
           transform: translateX(-50%);
         }
-        .page-content[data-show-formatting="true"] div,
-        .page-content[data-show-formatting="true"] p,
-        .page-content[data-show-formatting="true"] li {
-          position: relative;
-        }
-        .page-content[data-show-formatting="true"] div::after,
-        .page-content[data-show-formatting="true"] p::after,
-        .page-content[data-show-formatting="true"] li::after {
-          content: '¶';
-          position: absolute;
-          right: -0.8rem;
-          top: 50%;
-          transform: translateY(-50%);
-          color: ${isDarkMode ? '#9ca3af' : '#6b7280'};
-          font-size: 0.75rem;
-        }
-        .page-content .format-match {
-          outline: 1px dashed #3b82f6;
-          background-color: rgba(59,130,246,0.12);
-        }
-        .page-content[data-show-formatting="true"] {
-          background-image: linear-gradient(rgba(148,163,184,0.15) 1px, transparent 1px);
-          background-size: 100% 24px;
-        }
       `}} />
 
       {/* Header */}
-<<<<<<< HEAD
        <div className="flex-shrink-0 px-4 py-2 shadow-sm z-30 bg-gray-100 dark:bg-gray-700">
         <div className="flex justify-between items-center mb-2">
             <h1 className="text-lg font-bold" style={{fontFamily: 'Amiri'}}>محرر السيناريو</h1>
@@ -407,49 +310,8 @@
                     {isDarkMode ? <Sun size={18} /> : <Moon size={18} />}
                 </button>
             </div>
-=======
-      <div className="flex-shrink-0 px-4 py-2 shadow-sm z-30 bg-gray-100 dark:bg-gray-700">
-        <div className="flex items-center justify-between">
-          <h1 className="text-lg font-bold" style={{ fontFamily: 'Amiri' }}>
-            محرر السيناريو
-          </h1>
-          <button
-            onClick={() => setIsDarkMode(!isDarkMode)}
-            className="p-2 rounded-lg hover:bg-gray-200 dark:hover:bg-gray-600"
-          >
-            {isDarkMode ? <Sun size={18} /> : <Moon size={18} />}
-          </button>
         </div>
-      </div>
-
-      <div className="flex-shrink-0 border-y border-gray-200/80 dark:border-gray-700/60 bg-gray-50/80 dark:bg-gray-800/80 px-4 py-3 space-y-3">
-        <div className="flex flex-wrap items-center justify-end gap-3">
-          <ClipboardModule
-            editorRef={editorRef}
-            onPasteText={processImportedScript}
-            onCaptureFormat={handleCaptureFormatting}
-            onApplyCapturedFormat={handleApplyCapturedFormatting}
-            hasCapturedFormat={Boolean(capturedFormatting)}
-          />
-          <FontModule
-            editorRef={editorRef}
-            selectedFont={selectedFont}
-            selectedSize={selectedSize}
-            onDefaultFontChange={setSelectedFont}
-            onDefaultSizeChange={setSelectedSize}
-          />
-        </div>
-        <div className="flex flex-wrap items-center justify-end gap-3">
-          <ParagraphModule
-            editorRef={editorRef}
-            showFormattingMarks={showFormattingMarks}
-            onToggleFormattingMarks={(value) => setShowFormattingMarks(value)}
-          />
-          <StylesModule editorRef={editorRef} />
-          <EditingModule editorRef={editorRef} />
->>>>>>> 5d2902a6
-        </div>
-        <div className="flex flex-row items-center gap-2 overflow-x-auto pb-2">
+        <div className="flex items-center gap-2 overflow-x-auto pb-2">
           <ClipboardToolbar onFormatPainterToggle={handleFormatPainterToggle} isFormatPainterActive={isFormatPainterActive} />
           <div className="border-l h-6 border-gray-300 dark:border-gray-500"></div>
           <FontToolbar />
@@ -469,18 +331,13 @@
             <Ruler orientation="horizontal" isDarkMode={isDarkMode} />
             <Ruler orientation="vertical" isDarkMode={isDarkMode} />
             <div className="page-background">
-                <div
+                <div 
                     ref={editorRef}
                     contentEditable={true}
                     suppressContentEditableWarning={true}
                     onPaste={handlePaste}
-<<<<<<< HEAD
                     onMouseUp={handleEditorMouseUp}
                     className={`page-content ${showFormatting ? 'show-formatting' : ''}`}
-=======
-                    className="page-content"
-                    data-show-formatting={showFormattingMarks}
->>>>>>> 5d2902a6
                     data-testid="screenplay-editor"
                 />
             </div>
